{
	"id": "obsidian-wordpress",
	"name": "WordPress",
<<<<<<< HEAD
	"version": "0.5.0",
=======
	"version": "0.6.0",
>>>>>>> ec882d88
	"minAppVersion": "0.12.0",
	"description": "A plugin for publishing Obsidian documents to WordPress.",
	"author": "devbean",
	"isDesktopOnly": false
}<|MERGE_RESOLUTION|>--- conflicted
+++ resolved
@@ -1,11 +1,7 @@
 {
 	"id": "obsidian-wordpress",
 	"name": "WordPress",
-<<<<<<< HEAD
-	"version": "0.5.0",
-=======
 	"version": "0.6.0",
->>>>>>> ec882d88
 	"minAppVersion": "0.12.0",
 	"description": "A plugin for publishing Obsidian documents to WordPress.",
 	"author": "devbean",
