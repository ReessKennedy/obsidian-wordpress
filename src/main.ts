--- conflicted
+++ resolved
@@ -39,19 +39,12 @@
       name: this.#i18n.t('command_publishWithDefault'),
       editorCallback: () => {
         const params: WordPressPostParams = {
-<<<<<<< HEAD
-          status: this.settings.defaultPostStatus,
-          commentStatus: this.settings.defaultCommentStatus,
-          categories: [],
-          tags: []
-=======
           status: this.#settings?.defaultPostStatus ?? PostStatus.Draft,
           commentStatus: this.#settings?.defaultCommentStatus ?? CommentStatus.Open,
           categories: [],
           tags: [],
           title: '',
           content: ''
->>>>>>> 90bfea82
         };
         this.clientPublish(params);
       }
