--- conflicted
+++ resolved
@@ -6,12 +6,12 @@
 
 export default class WordpressPlugin extends Plugin {
 
-  settings: WordpressPluginSettings;
+	settings: WordpressPluginSettings;
 
-  async onload() {
+	async onload() {
     console.log('loading obsidian-wordpress plugin');
 
-    await this.loadSettings();
+		await this.loadSettings();
 
     this.registerView(
       WordPressPublishViewType,
@@ -30,31 +30,24 @@
       id: 'publish',
       name: 'Publish current document',
       editorCallback: (editor: Editor, view: MarkdownView) => {
-<<<<<<< HEAD
-        const client = createWordPressClient(this.app, this);
-        if (client) {
-          client.newPost().then();
-        }
-=======
         const client = createWordPressClient(this.app, this, 'xmlrpc');
         client.newPost().then();
->>>>>>> 3dbe1521
       }
     });
 
-    this.addSettingTab(new WordpressSettingTab(this.app, this));
-  }
+		this.addSettingTab(new WordpressSettingTab(this.app, this));
+	}
 
-  onunload() {
-  }
+	onunload() {
+	}
 
-  async loadSettings() {
-    this.settings = Object.assign({}, DEFAULT_SETTINGS, await this.loadData());
-  }
+	async loadSettings() {
+		this.settings = Object.assign({}, DEFAULT_SETTINGS, await this.loadData());
+	}
 
-  async saveSettings() {
-    await this.saveData(this.settings);
-  }
+	async saveSettings() {
+		await this.saveData(this.settings);
+	}
 
   private async toggleWordPressPublishView(): Promise<void> {
     const existing = this.app.workspace.getLeavesOfType(WordPressPublishViewType);
